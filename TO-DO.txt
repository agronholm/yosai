Interfaces have been defined in the Shiro 2.0 alpha yet have no
corresponding concrete class implementation using them.  I presume this is 
due to their discretionary nature and that their implementation is subject
to change among the datastores used.

Requiring Concrete Implementations:
   - Account
   - AccountStore
   - AuthorizingAccountStoreRealm
   - AccountCacheResolver
   - AccountCacheKeyResolver
   - CacheManager

<<<<<<< HEAD
Porting annotations to python

/serialize sub-package changed to accomodate marshmallow, so unit tests 
changes are required
=======
Porting annotations to python decorators

Serialization:  __getstate__ is __serialize__, and the serialization needs to be 
                completed
>>>>>>> ac94931b
<|MERGE_RESOLUTION|>--- conflicted
+++ resolved
@@ -11,14 +11,10 @@
    - AccountCacheKeyResolver
    - CacheManager
 
-<<<<<<< HEAD
-Porting annotations to python
-
-/serialize sub-package changed to accomodate marshmallow, so unit tests 
-changes are required
-=======
 Porting annotations to python decorators
 
 Serialization:  __getstate__ is __serialize__, and the serialization needs to be 
                 completed
->>>>>>> ac94931b
+
+/serialize sub-package changed to accomodate marshmallow, so unit tests 
+changes are required
